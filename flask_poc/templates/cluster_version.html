--- conflicted
+++ resolved
@@ -118,24 +118,15 @@
               </label>
             <div class="tooltip">
           <label style = {{font_choice}} for="Comment">Comment:</label>
-        <input style = {{font_choice}} type="text" id="Comment" name="Comment" placeholder="">
-<<<<<<< HEAD
+          <input style = {{font_choice}} type="text" id="Comment" name="Comment" placeholder="">
           <span class="tooltiptext">Comment only gets added to data afer match or non-match has been pressed</span>
           </div>
-=======
-  <label style = {{font_choice}}> Comment only gets added to data after match or non-match has been pressed </label>
->>>>>>> ad258740
           </div>   
         <br>
       <div class = 'centered'> 
         <div class = "submit-toolbar">
-<<<<<<< HEAD
           <input type="submit" id="Match" name="Match" value="Match">
           <label style = {{font_choice}};background-color:#C1FFC1; for="Match">Match</label>
-=======
-          <input type="submit" id="Match" name="Match" value="Match" title="Match the records that ch">
-          <label style = {{font_choice}} for="Match">Match</label>
->>>>>>> ad258740
           <input type="submit" id="Non-Match" name="Non-Match" value="Non-Match">
           <label style = {{font_choice}};background-color:#ffc5ad; for="Non-Match">Non-Match</label>
       </div>
