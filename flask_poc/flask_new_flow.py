
import pandas as pd
import threading
import logging
from flask import Flask, render_template, request, redirect, \
url_for, flash, make_response, session, jsonify
import os
os.chdir('/home/cdsw/Clerical_Resolution_Online_Widget/flask_poc')
import difflib
from dlh_utils import sessions
from dlh_utils import utilities
from markupsafe import Markup
import ast
import numpy as np
import configparser
import getpass
import pwd
import subprocess
import helper_functions as hf
app=Flask(__name__)
logging.getLogger('werkzeug').disabled=True
import shutil
from datetime import datetime
from datetime import timedelta

#import multiprocessing as mp
from multiprocessing import Process, Queue
start_time=datetime.now()

 

from multiprocessing import Process
from markupsafe import Markup

start_time=datetime.now()


def get_runtime():
    nowtime=datetime.now()
    n=(nowtime-start_time).total_seconds()
    print('runtime_ran')
    print(int(n))

config = configparser.ConfigParser()
config.read('config_flow.ini')
rec_id=config['id_variables']['record_id']
clust_id=config['id_variables']['cluster_id']
#ile=spark.sql(f"SELECT * FROM {config['filepath']['file']}")
user = os.environ['HADOOP_USER_NAME']

#######################
app= Flask(__name__)
#may need to be something more secretive/encryptable! 
app.config['SECRET_KEY']='abcd'

  

@app.route('/', methods=['GET','POST'])
def welcome_page():
<<<<<<< HEAD
    session.clear()
    
    return render_template("ira_html.html")
=======
  
    session['font_choice'] = f"font-family:{request.form.get('font_choice')}"
    return render_template("welcome_page.html", font_choice = session['font_choice'])
>>>>>>> c9893390

@app.route('/new_session', methods=['GET','POST'])
def new_session():
    session.clear()
    #START timer USING SESSION VAR
   # session['input_df']=data_pd
    print(config['filespaces']['hdfs_folder'])
    process = subprocess.Popen(["hadoop", "fs","-ls","-C", config['filespaces']['hdfs_folder'] ],stdout=subprocess.PIPE,stderr=subprocess.PIPE)
    std_out, std_error = process.communicate() 
    std_out2=list(str(std_out).split('\\n'))
    button = request.form.get("hdfs")
    config_status = request.form.get("config")
    version = request.form.get("version")
   #session['start_time']=datetime.now()

    return render_template("new_session.html", button=button,
                                              version=version,
                                              config_status=config_status, std_out=std_out2,
                                              font_choice = session['font_choice'])

@app.route('/load_session', methods=['GET','POST'])
def load_session():
    directory = os.listdir('saved_sessions')
     
    #this lists the files in a given location
    process = subprocess.Popen(["hadoop", "fs","-ls","-C",config['hdfs_file_space']['hdfs_folder']],stdout=subprocess.PIPE,stderr=subprocess.PIPE)
    std_out, std_error = process.communicate() 
    std_out2=list(str(std_out).split('\\n'))
    return render_template('load_session.html', directory=directory, std_out=std_out2)

@app.route('/cluster_version', methods=['GET','POST'])
def index():
  
      #################Loading/renaming data/setting up ###########
      
      #actions for if this is the initial launch 
      
      if 'full_path' not in session:
      #all the actions that need to happen if a path not in session 
      
          #get the hdfs file paths and file name
          session['full_path']=str(request.form.get("file_path"))
          session['filename']=session['full_path'].split('/')[-1]
                    
          #get the temporary file location from config
          temp_local_path=f"{config['filespaces']['local_space']+session['filename']}"

          #get the data from hdfs into local location
          hf.get_hadoop(session['full_path'],temp_local_path)
          
          #load from local location to a pandas df
          local_file=pd.read_parquet(temp_local_path)
          
          #validate pd columns
          hf.validate_columns(local_file)
          
          #if temp path is now a directory; remove directory 
          if os.path.isdir(temp_local_path):
              shutil.rmtree(temp_local_path)
              
          #save back to temp path as a one-partition parquet
          local_file.to_parquet(temp_local_path)
          
          #create json version of the local file (a flask hack)
          session['working_file']=local_file.to_json()
          
          #if there are not already; create a match column and sequential_id column
          if 'Match' not in local_file.columns: 
              local_file['Match']='[]'
          if 'Comment' not in local_file.columns: 
              local_file['Comment']=""
          if config['custom_setting']['flagging_enabled']==1:
              if 'Flag' not in local_file.columns: 
                  local_file['Flag']=""
          if 'Sequential_Cluster_Id' not in local_file.columns: 
              local_file['Sequential_Cluster_Id'] = pd.factorize(local_file[clust_id])[0]
              local_file=local_file.sort_values('Sequential_Cluster_Id')
        
    
          #get the local filepath in_prog and done paths rename locally to in_prog_path
          local_in_prog_path, local_filepath_done=hf.get_save_paths(temp_local_path,temp_local_path.split('/'))
          os.rename(temp_local_path, local_in_prog_path)
          
          
          
          #get the hdfs filepath in_prog and done paths and rename in hdfs to in_prog_path
          hdfs_in_prog_path, hdfs_filepath_done=hf.get_save_paths(session['full_path'],session['full_path'].split('/'))
          #remove_hadoop(session['full_path'])
          st=Process(target=save_thread, args= (session['full_path'],local_in_prog_path,local_in_prog_path,hdfs_in_prog_path, local_file, local_filepath_done, hdfs_filepath_done))
          st.start()
       
      else: 
          #read session variable json to pandas
          local_file=pd.read_json(session['working_file']).sort_values('Sequential_Cluster_Id')
          
          #set temp loaction 
          temp_local_path=f"{config['filespaces']['local_space']+session['filename']}"
          
          #get the local filepath in_prog and done paths rename locally to in_prog_path
          local_in_prog_path, local_filepath_done=hf.get_save_paths(temp_local_path,temp_local_path.split('/'))
          
          #get the hdfs filepath in_prog and done paths and rename in hdfs to in_prog_path
          hdfs_in_prog_path, hdfs_filepath_done=hf.get_save_paths(session['full_path'],session['full_path'].split('/'))

      if 'index' not in session:
              session['index']=int(local_file['Sequential_Cluster_Id'][(local_file.Match.values == '[]').argmax()])
              

      if hf.check_matching_done(local_file):
          local_file.to_parquet(local_filepath_done)
      else:
          local_file.to_parquet(local_in_prog_path)
        

    
      ##############################Button Code###############################
      
      #if match button pressed; add the record Id's of the selected records to the match column as an embedded list
      if request.form.get('Match')=="Match":
              cluster = request.form.getlist("cluster")
              for i in cluster:
                  #note resident ID will need to change from to be read from a config as any reccord id 
                  local_file.loc[local_file[rec_id]==i,'Match']=str(cluster)
                  local_file.loc[local_file[rec_id]==i,'Comment']=request.form.get("Comment")
                  if config['custom_setting']['flagging_enabled']==1:
                      local_file.loc[local_file[rec_id]==i,'Flag']=request.form.get("flag")
             # hf.save_local()
              if local_file.Sequential_Cluster_Id.nunique()>int(session['index'])+1:
                  hf.advance_cluster(local_file)
              if session['index'] % int(config['custom_setting']['backup_save'])==0:
                  st=Process(target=save_thread, args= (hdfs_in_prog_path,local_in_prog_path,local_in_prog_path,hdfs_in_prog_path, local_file, local_filepath_done, hdfs_filepath_done))
                  st.start()
                  
              
            
      #if match button pressed; add 'No Match in Cluster...' message 
      elif request.form.get('Non-Match')=="Non-Match":
              #note this section needs building out. 
              #local_file.loc[local_file['Sequential_Cluster_Id']==session['index'],'Match']=0
              cluster = request.form.getlist("cluster")
              for i in cluster:
                  #note resident ID will need to change from to be read from a config as any reccord id 
                  local_file.loc[local_file[rec_id]==i,'Match']=f"['No Match In Cluster For {i}']"
                  local_file.loc[local_file[rec_id]==i,'Comment']=request.form.get("Comment")

              if local_file.Sequential_Cluster_Id.nunique()>int(session['index'])+1:
                  hf.advance_cluster(local_file)
              if session['index'] % int(config['custom_setting']['backup_save'])==0:
                  st=Process(target=save_thread, args= (hdfs_in_prog_path,local_in_prog_path,local_in_prog_path,hdfs_in_prog_path, local_file, local_filepath_done, hdfs_filepath_done))
                  st.start()
              
              
      #if Clear-Cluster pressed; replace the match column for cluster with '[]'
      if request.form.get('Clear-Cluster')=="Clear-Cluster":
            cluster_ids=list(local_file.loc[local_file['Sequential_Cluster_Id']==session['index']][rec_id].values)
            print(f'cluster ids= {cluster_ids}, type= {type(cluster_ids)}')
            for  i in cluster_ids:
                local_file.loc[local_file[rec_id]==i,'Match']='[]'
            
              
      #if back button pressed; set session['index'] back to move to previous cluster 
      if request.form.get('back')=="back":
              if int(session['index'])>0:
                  session['index'] = session['index']-1
              
      #if save pressed...save file to hdfs    
      if request.form.get('save')=="save":
              st=Process(target=save_thread, args= (hdfs_in_prog_path,local_in_prog_path,local_in_prog_path,hdfs_in_prog_path, local_file, local_filepath_done, hdfs_filepath_done))
              st.start()
    
      if "select_all" not in session: 
          session['select_all']=0
      #if save pressed...save file to hdfs    
      if request.form.get('selectall')=="selectall":
          print(session['select_all'])
          if session['select_all']==1:
              session['select_all']=0
          elif session['select_all']==0:
              session['select_all']=1
      
      
      if 'index' not in local_file.columns:
          index = (list(range(max(local_file.count()))))
          local_file.insert(0,'index',index)
      else:
          pass
            
      if 'highlight_differences' not in session: 
          session['highlight_differences']=0
          
      if request.form.get('highlight_differences') == 'highlight_differences':
         if session['highlight_differences']==1:
            session['highlight_differences']=0
            print('highlighter_off')
         elif session['highlight_differences']==0:
            session['highlight_differences']=1
            print('highlighter_on')
      
        
      ####################Things to display code#########################
      
      #extract a df dor the current cluster
      df=local_file.loc[local_file['Sequential_Cluster_Id']==session['index']]
      
      #select columns; split into column headers and data

      df_display=df[[config['display_columns'][i] for i in config['display_columns']]+["Match","Comment"]]

      highlight_cols=[config['display_columns'][i] for i in config['display_columns']]
      df_display[highlight_cols] = df_display[highlight_cols].astype(str)
      highlight_cols.remove(rec_id)
      print(highlight_cols)
      count_rows = len(df_display.index)

      
      ################HIGHLIGHTER###############
      
      

      print(df_display)

      if session['highlight_differences']==1: 
        
         for column in highlight_cols:
            print(column)
            for i in df_display.index.values[1:]:
              output = []
              element = df_display.loc[i,column]
              for count, letter in enumerate(element):
                  #try:
                  if count<= len(df_display.loc[df_display.index.values[0],column])-1:
                    if letter != df_display.loc[df_display.index.values[0],column][count] :
                        output.append("<mark>"+ letter + "</mark>")
                    else:  
                        output.append(letter)
                  #except:
                  else:
                      output.append("<mark>"+ letter + "</mark>")

                  data_point = ''.join(output)

              df_display.loc[i,column] = Markup(data_point)


      print(df_display)            
      columns = df_display.columns
      data = df_display.values
      print(f'data={data}')
      print(type(data))
      print(f'columns = {columns}')
      
##fix other error with stuff swapping arround
#
      #############OTHER THINGS TO DISPLAY#######
      
      
      #get number of clusters and message to display. 
      num_clusters=str(local_file.Sequential_Cluster_Id.nunique())
      display_message=config['message_for_matchers']['message_to_display']
      id_col_index=df_display.columns.get_loc(rec_id)
      flag_options=config['custom_setting']['flag_options'].split(', ')
      print(flag_options)
      flagging_enabled=int(config['custom_setting']['flagging_enabled'])
      #cast local_file back to json
      session['working_file']=local_file.to_json()
      
      #set continuation message
      if local_file.Sequential_Cluster_Id.nunique()>int(session['index']):
          done_message='Keep Matching'
      elif local_file.Sequential_Cluster_Id.nunique()==int(session['index']):
          done_message='Matching Finished. Press Save'


      return  render_template("cluster_version.html",
                              data = data,
                              columns=columns, cluster_number=str(int(session['index']+1)),\
                              num_clusters=num_clusters, display_message=display_message, \
                              done_message=done_message, id_col_index=id_col_index, select_all=session['select_all'],\
                              flag_options=flag_options,\
                              flagging_enabled=flagging_enabled, highlight_differences=session['highlight_differences'])

    
    
    
    
  

@app.route('/about_page', methods=['GET','POST'])
def about():
    return render_template("about_page.html")
  



#########################
#########################

if __name__=='__main__':  
    
    
    def save_thread(cur_hdfs_path,cur_local_path,local_in_prog_path,hdfs_in_prog_path, local_file, local_filepath_done, hdfs_filepath_done):
        """
        A fumctiom to save to hdfs
        """
        
        if os.path.exists(local_in_prog_path):
            os.remove(local_in_prog_path)
            hf.remove_hadoop(hdfs_in_prog_path)
            
        if os.path.exists(local_filepath_done): 
            os.remove(local_filepath_done)
            hf.remove_hadoop(hdfs_filepath_done)
              
        #if matching is finished save as done locally and to hdfs
        if hf.check_matching_done(local_file):
            local_file.to_parquet(local_filepath_done)
            hf.save_hadoop(local_filepath_done,hdfs_filepath_done)

        else:
            local_file.to_parquet(local_in_prog_path)
            hf.save_hadoop(local_in_prog_path,hdfs_in_prog_path)
             
    
  
    def timeout():
      """
      A function to termiate the main app thread when a given time is reached. 
      
      
      """
      nowtime=datetime.now()
      n=(nowtime-start_time).total_seconds()
      while n < 3600:
        nowtime=datetime.now()
        n=(nowtime-start_time).total_seconds()
       # print(n)
      else:
        ra.terminate()
        print('app_closed')
      
        

        
    def run_app():
        """
        A function to run the main app
        """
        app.config["TEMPLATES_AUTO_RELOAD"] = True
        app.run(host=os.getenv('CDSW_IP_ADDRESS'),port= int(os.getenv('CDSW_PUBLIC_PORT')))


    ra=Process(target=run_app)
    ra.start()
    to = Process(target=timeout)
    to.start()
    ra.join()
    to.join()
    try: 
        ra.terminate()
    except: 
        print('app already closed')
    try: 
        to.terminate()
    except: 
        print('timeout already stopped')

<|MERGE_RESOLUTION|>--- conflicted
+++ resolved
@@ -57,15 +57,10 @@
 
 @app.route('/', methods=['GET','POST'])
 def welcome_page():
-<<<<<<< HEAD
     session.clear()
-    
-    return render_template("ira_html.html")
-=======
-  
     session['font_choice'] = f"font-family:{request.form.get('font_choice')}"
     return render_template("welcome_page.html", font_choice = session['font_choice'])
->>>>>>> c9893390
+
 
 @app.route('/new_session', methods=['GET','POST'])
 def new_session():
